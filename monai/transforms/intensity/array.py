# Copyright 2020 - 2021 MONAI Consortium
# Licensed under the Apache License, Version 2.0 (the "License");
# you may not use this file except in compliance with the License.
# You may obtain a copy of the License at
#     http://www.apache.org/licenses/LICENSE-2.0
# Unless required by applicable law or agreed to in writing, software
# distributed under the License is distributed on an "AS IS" BASIS,
# WITHOUT WARRANTIES OR CONDITIONS OF ANY KIND, either express or implied.
# See the License for the specific language governing permissions and
# limitations under the License.
"""
A collection of "vanilla" transforms for intensity adjustment
https://github.com/Project-MONAI/MONAI/wiki/MONAI_Design
"""

from collections.abc import Iterable
from copy import deepcopy
from functools import partial
from typing import Any, Callable, List, Optional, Sequence, Tuple, Union
from warnings import warn

import numpy as np
import torch

from monai.config import DtypeLike
from monai.networks.layers import GaussianFilter, HilbertTransform, SavitzkyGolayFilter
from monai.transforms.transform import NumpyTransform, RandomizableTransform, TorchTransform
from monai.transforms.utils import rescale_array
from monai.utils import PT_BEFORE_1_7, InvalidPyTorchVersionError, ensure_tuple, ensure_tuple_rep, ensure_tuple_size
from monai.utils.enums import DataObjects
from monai.utils.misc import convert_data_type, dtype_convert

__all__ = [
    "RandGaussianNoise",
    "RandRicianNoise",
    "ShiftIntensity",
    "RandShiftIntensity",
    "StdShiftIntensity",
    "RandStdShiftIntensity",
    "RandBiasField",
    "ScaleIntensity",
    "RandScaleIntensity",
    "NormalizeIntensity",
    "ThresholdIntensity",
    "ScaleIntensityRange",
    "AdjustContrast",
    "RandAdjustContrast",
    "ScaleIntensityRangePercentiles",
    "MaskIntensity",
    "DetectEnvelope",
    "SavitzkyGolaySmooth",
    "GaussianSmooth",
    "RandGaussianSmooth",
    "GaussianSharpen",
    "RandGaussianSharpen",
    "RandHistogramShift",
    "GibbsNoise",
    "RandGibbsNoise",
    "KSpaceSpikeNoise",
    "RandKSpaceSpikeNoise",
]


class RandGaussianNoise(TorchTransform, NumpyTransform, RandomizableTransform):
    """
    Add Gaussian noise to image.

    Args:
        prob: Probability to add Gaussian noise.
        mean: Mean or “centre” of the distribution.
        std: Standard deviation (spread) of distribution.
    """

    def __init__(self, prob: float = 0.1, mean: Union[Sequence[float], float] = 0.0, std: float = 0.1) -> None:
        RandomizableTransform.__init__(self, prob)
        self.mean = mean
        self.std = std
        self._noise: np.ndarray

    def randomize(self, im_shape: Sequence[int]) -> None:
        super().randomize(None)
        self._noise = self.R.normal(self.mean, self.R.uniform(0, self.std), size=im_shape)

    def __call__(self, img: DataObjects.Images) -> DataObjects.Images:
        """
        Apply the transform to `img`.
        """
        self.randomize(img.shape)

        if self._noise is None:
            raise AssertionError
        if not self._do_transform:
            return img
        noise, *_ = convert_data_type(
            self._noise, type(img), dtype=img.dtype, device=img.device if isinstance(img, torch.Tensor) else None
        )
        return img + noise


class RandRicianNoise(TorchTransform, NumpyTransform, RandomizableTransform):
    """
    Add Rician noise to image.
    Rician noise in MRI is the result of performing a magnitude operation on complex
    data with Gaussian noise of the same variance in both channels, as described in `Noise in Magnitude Magnetic Resonance Images
    <https://doi.org/10.1002/cmr.a.20124>`_. This transform is adapted from
    `DIPY<https://github.com/dipy/dipy>`_. See also: `The rician distribution of noisy mri data
    <https://doi.org/10.1002/mrm.1910340618>`_.

    Args:
        prob: Probability to add Rician noise.
        mean: Mean or "centre" of the Gaussian distributions sampled to make up
            the Rician noise.
        std: Standard deviation (spread) of the Gaussian distributions sampled
            to make up the Rician noise.
        channel_wise: If True, treats each channel of the image separately.
        relative: If True, the spread of the sampled Gaussian distributions will
            be std times the standard deviation of the image or channel's intensity
            histogram.
        sample_std: If True, sample the spread of the Gaussian distributions
            uniformly from 0 to std.
    """

    def __init__(
        self,
        prob: float = 0.1,
        mean: Union[Sequence[float], float] = 0.0,
        std: Union[Sequence[float], float] = 1.0,
        channel_wise: bool = False,
        relative: bool = False,
        sample_std: bool = True,
    ) -> None:
        RandomizableTransform.__init__(self, prob)
        self.prob = prob
        self.mean = mean
        self.std = std
        self.channel_wise = channel_wise
        self.relative = relative
        self.sample_std = sample_std
        self._noise1: DataObjects.Images
        self._noise2: DataObjects.Images

    def _add_noise(self, img: DataObjects.Images, mean: float, std: float):
        dtype_np = dtype_convert(img.dtype, np.ndarray)
        im_shape = img.shape
        _std = self.R.uniform(0, std) if self.sample_std else std
        self._noise1 = self.R.normal(mean, _std, size=im_shape).astype(dtype_np)
        self._noise2 = self.R.normal(mean, _std, size=im_shape).astype(dtype_np)
        if isinstance(img, torch.Tensor):
            n1 = torch.tensor(self._noise1, device=img.device)
            n2 = torch.tensor(self._noise2, device=img.device)
            return torch.sqrt((img + n1) ** 2 + n2 ** 2)

        return np.sqrt((img + self._noise1) ** 2 + self._noise2 ** 2)  # type: ignore

    def __call__(self, img: DataObjects.Images) -> DataObjects.Images:
        """
        Apply the transform to `img`.
        """
        super().randomize(None)
        if not self._do_transform:
            return img
        if self.channel_wise:
            _mean = ensure_tuple_rep(self.mean, len(img))
            _std = ensure_tuple_rep(self.std, len(img))
            for i, d in enumerate(img):
                img[i] = self._add_noise(d, mean=_mean[i], std=_std[i] * d.std() if self.relative else _std[i])
        else:
            if not isinstance(self.mean, (int, float)):
                raise AssertionError("If channel_wise is False, mean must be a float or int number.")
            if not isinstance(self.std, (int, float)):
                raise AssertionError("If channel_wise is False, std must be a float or int number.")
            std = self.std * img.std() if self.relative else self.std
            if not isinstance(std, (int, float)):
                raise AssertionError
            img = self._add_noise(img, mean=self.mean, std=std)
        return img


class ShiftIntensity(TorchTransform, NumpyTransform):
    """
    Shift intensity uniformly for the entire image with specified `offset`.

    Args:
        offset: offset value to shift the intensity of image.
    """

    def __init__(self, offset: float) -> None:
        self.offset = offset

    def __call__(self, img: DataObjects.Images) -> DataObjects.Images:
        """
        Apply the transform to `img`.
        """
        out = img + self.offset
        if isinstance(out, torch.Tensor):
            return out.type(img.dtype)  # type: ignore
        return out.astype(img.dtype)  # type: ignore


class RandShiftIntensity(RandomizableTransform, TorchTransform, NumpyTransform):
    """
    Randomly shift intensity with randomly picked offset.
    """

    def __init__(self, offsets: Union[Tuple[float, float], float], prob: float = 0.1) -> None:
        """
        Args:
            offsets: offset range to randomly shift.
                if single number, offset value is picked from (-offsets, offsets).
            prob: probability of shift.
        """
        RandomizableTransform.__init__(self, prob)
        if isinstance(offsets, (int, float)):
            self.offsets = (min(-offsets, offsets), max(-offsets, offsets))
        else:
            if len(offsets) != 2:
                raise AssertionError("offsets should be a number or pair of numbers.")
            self.offsets = (min(offsets), max(offsets))
        self._offset = self.offsets[0]

    def randomize(self, data: Optional[Any] = None) -> None:
        self._offset = self.R.uniform(low=self.offsets[0], high=self.offsets[1])
        super().randomize(None)

    def __call__(self, img: DataObjects.Images) -> DataObjects.Images:
        """
        Apply the transform to `img`.
        """
        self.randomize()
        if not self._do_transform:
            return img
        shifter = ShiftIntensity(self._offset)
        return shifter(img)


class StdShiftIntensity(TorchTransform, NumpyTransform):
    """
    Shift intensity for the image with a factor and the standard deviation of the image
    by: ``v = v + factor * std(v)``.
    This transform can focus on only non-zero values or the entire image,
    and can also calculate the std on each channel separately.

    Args:
        factor: factor shift by ``v = v + factor * std(v)``.
        nonzero: whether only count non-zero values.
        channel_wise: if True, calculate on each channel separately. Please ensure
            that the first dimension represents the channel of the image if True.
        dtype: output data type, defaults to float32.
    """

    def __init__(
        self, factor: float, nonzero: bool = False, channel_wise: bool = False, dtype: DtypeLike = np.float32
    ) -> None:
        self.factor = factor
        self.nonzero = nonzero
        self.channel_wise = channel_wise
        self.dtype = dtype

    def _stdshift(self, img: DataObjects.Images) -> DataObjects.Images:
        ones: Callable
        std: Callable
        if isinstance(img, torch.Tensor):
            ones = torch.ones
            std = partial(torch.std, unbiased=False)
        else:
            ones = np.ones
            std = np.std

        slices = (img != 0) if self.nonzero else ones(img.shape, dtype=bool)
        if slices.any():
            out = deepcopy(img)
            offset = self.factor * std(out[slices])
            out[slices] = out[slices] + offset
            return out
        return img

    def __call__(self, img: DataObjects.Images) -> DataObjects.Images:
        """
        Apply the transform to `img`.
        """
        img, *_ = convert_data_type(img, dtype=self.dtype)
        if self.channel_wise:
            for i, d in enumerate(img):
                img[i] = self._stdshift(d)  # type: ignore
        else:
            img = self._stdshift(img)
        return img


class RandStdShiftIntensity(TorchTransform, NumpyTransform, RandomizableTransform):
    """
    Shift intensity for the image with a factor and the standard deviation of the image
    by: ``v = v + factor * std(v)`` where the `factor` is randomly picked.
    """

    def __init__(
        self,
        factors: Union[Tuple[float, float], float],
        prob: float = 0.1,
        nonzero: bool = False,
        channel_wise: bool = False,
        dtype: DtypeLike = np.float32,
    ) -> None:
        """
        Args:
            factors: if tuple, the randomly picked range is (min(factors), max(factors)).
                If single number, the range is (-factors, factors).
            prob: probability of std shift.
            nonzero: whether only count non-zero values.
            channel_wise: if True, calculate on each channel separately.
            dtype: output data type, defaults to float32.

        """
        RandomizableTransform.__init__(self, prob)
        if isinstance(factors, (int, float)):
            self.factors = (min(-factors, factors), max(-factors, factors))
        else:
            if len(factors) != 2:
                raise AssertionError("factors should be a number or pair of numbers.")
            self.factors = (min(factors), max(factors))
        self.factor = self.factors[0]
        self.nonzero = nonzero
        self.channel_wise = channel_wise
        self.dtype = dtype

    def randomize(self, data: Optional[Any] = None) -> None:
        self.factor = self.R.uniform(low=self.factors[0], high=self.factors[1])
        super().randomize(None)

    def __call__(self, img: DataObjects.Images) -> DataObjects.Images:
        """
        Apply the transform to `img`.
        """
        self.randomize()
        if not self._do_transform:
            return img
        shifter = StdShiftIntensity(
            factor=self.factor, nonzero=self.nonzero, channel_wise=self.channel_wise, dtype=self.dtype
        )
        return shifter(img)


class ScaleIntensity(TorchTransform, NumpyTransform):
    """
    Scale the intensity of input image to the given value range (minv, maxv).
    If `minv` and `maxv` not provided, use `factor` to scale image by ``v = v * (1 + factor)``.
    """

    def __init__(
        self, minv: Optional[float] = 0.0, maxv: Optional[float] = 1.0, factor: Optional[float] = None
    ) -> None:
        """
        Args:
            minv: minimum value of output data.
            maxv: maximum value of output data.
            factor: factor scale by ``v = v * (1 + factor)``. In order to use
                this parameter, please set `minv` and `maxv` into None.
        """
        self.minv = minv
        self.maxv = maxv
        self.factor = factor

    def __call__(self, img: DataObjects.Images) -> DataObjects.Images:
        """
        Apply the transform to `img`.

        Raises:
            ValueError: When ``self.minv=None`` or ``self.maxv=None`` and ``self.factor=None``. Incompatible values.

        """
        if self.minv is not None and self.maxv is not None:
            return rescale_array(img, self.minv, self.maxv, img.dtype)
        if self.factor is not None:
            out = img * (1 + self.factor)
            if isinstance(out, torch.Tensor):
                return out.to(img.dtype)  # type: ignore
            else:
                return out.astype(img.dtype)  # type: ignore
        raise ValueError("Incompatible values: minv=None or maxv=None and factor=None.")


class RandScaleIntensity(TorchTransform, NumpyTransform, RandomizableTransform):
    """
    Randomly scale the intensity of input image by ``v = v * (1 + factor)`` where the `factor`
    is randomly picked.
    """

    def __init__(self, factors: Union[Tuple[float, float], float], prob: float = 0.1) -> None:
        """
        Args:
            factors: factor range to randomly scale by ``v = v * (1 + factor)``.
                if single number, factor value is picked from (-factors, factors).
            prob: probability of scale.

        """
        RandomizableTransform.__init__(self, prob)
        if isinstance(factors, (int, float)):
            self.factors = (min(-factors, factors), max(-factors, factors))
        else:
            if len(factors) != 2:
                raise AssertionError("factors should be a number or pair of numbers.")
            self.factors = (min(factors), max(factors))
        self.factor = self.factors[0]

    def randomize(self, data: Optional[Any] = None) -> None:
        self.factor = self.R.uniform(low=self.factors[0], high=self.factors[1])
        super().randomize(None)

    def __call__(self, img: DataObjects.Images) -> DataObjects.Images:
        """
        Apply the transform to `img`.
        """
        self.randomize()
        if not self._do_transform:
            return img
        scaler = ScaleIntensity(minv=None, maxv=None, factor=self.factor)
        return scaler(img)


class RandBiasField(RandomizableTransform, TorchTransform, NumpyTransform):
    """
    Random bias field augmentation for MR images.
    The bias field is considered as a linear combination of smoothly varying basis (polynomial)
    functions, as described in `Automated Model-Based Tissue Classification of MR Images of the Brain
    <https://ieeexplore.ieee.org/stamp/stamp.jsp?tp=&arnumber=811270>`_.
    This implementation adapted from `NiftyNet
    <https://github.com/NifTK/NiftyNet>`_.
    Referred to `Longitudinal segmentation of age-related white matter hyperintensities
    <https://www.sciencedirect.com/science/article/pii/S1361841517300257?via%3Dihub>`_.

    Args:
        degree: degree of freedom of the polynomials. The value should be no less than 1.
            Defaults to 3.
        coeff_range: range of the random coefficients. Defaults to (0.0, 0.1).
        dtype: output data type, defaults to float32.
        prob: probability to do random bias field.

    """

    def __init__(
        self,
        degree: int = 3,
        coeff_range: Tuple[float, float] = (0.0, 0.1),
        dtype: DtypeLike = np.float32,
        prob: float = 1.0,
    ) -> None:
        RandomizableTransform.__init__(self, prob)
        if degree < 1:
            raise ValueError("degree should be no less than 1.")
        self.degree = degree
        self.coeff_range = coeff_range
        self.dtype = dtype

        self._coeff = [1.0]

    def _generate_random_field(self, spatial_shape: Sequence[int], degree: int, coeff: Sequence[float]):
        """
        products of polynomials as bias field estimations
        """
        rank = len(spatial_shape)
        coeff_mat = np.zeros((degree + 1,) * rank)
        coords = [np.linspace(-1.0, 1.0, dim, dtype=np.float32) for dim in spatial_shape]
        if rank == 2:
            coeff_mat[np.tril_indices(degree + 1)] = coeff
            return np.polynomial.legendre.leggrid2d(coords[0], coords[1], coeff_mat)
        if rank == 3:
            pts: List[List[int]] = [[0, 0, 0]]
            for i in range(degree + 1):
                for j in range(degree + 1 - i):
                    for k in range(degree + 1 - i - j):
                        pts.append([i, j, k])
            if len(pts) > 1:
                pts = pts[1:]
            np_pts = np.stack(pts)
            coeff_mat[np_pts[:, 0], np_pts[:, 1], np_pts[:, 2]] = coeff
            return np.polynomial.legendre.leggrid3d(coords[0], coords[1], coords[2], coeff_mat)
        raise NotImplementedError("only supports 2D or 3D fields")

    def randomize(self, data: DataObjects.Images) -> None:
        super().randomize(None)
        n_coeff = int(np.prod([(self.degree + k) / k for k in range(1, len(data.shape[1:]) + 1)]))
        self._coeff = self.R.uniform(*self.coeff_range, n_coeff).tolist()

    def __call__(self, img: DataObjects.Images) -> DataObjects.Images:
        """
        Apply the transform to `img`.
        """
        self.randomize(data=img)
        if not self._do_transform:
            return img
<<<<<<< HEAD
        num_channels = img.shape[0]
        _bias_fields: DataObjects.Images
=======
        num_channels, *spatial_shape = img.shape
>>>>>>> a566dc69
        _bias_fields = np.stack(
            [
                self._generate_random_field(spatial_shape=spatial_shape, degree=self.degree, coeff=self._coeff)
                for _ in range(num_channels)
            ],
            axis=0,
        )
<<<<<<< HEAD
        _bias_fields, *_ = convert_data_type(
            _bias_fields, type(img), dtype=self.dtype, device=img.device if isinstance(img, torch.Tensor) else None
        )
        out = img * _bias_fields
        out, *_ = convert_data_type(out, dtype=self.dtype)
        return out
=======
        return (img * np.exp(_bias_fields)).astype(self.dtype)
>>>>>>> a566dc69


class NormalizeIntensity(TorchTransform, NumpyTransform):
    """
    Normalize input based on provided args, using calculated mean and std if not provided.
    This transform can normalize only non-zero values or entire image, and can also calculate
    mean and std on each channel separately.
    When `channel_wise` is True, the first dimension of `subtrahend` and `divisor` should
    be the number of image channels if they are not None.

    Args:
        subtrahend: the amount to subtract by (usually the mean).
        divisor: the amount to divide by (usually the standard deviation).
        nonzero: whether only normalize non-zero values.
        channel_wise: if using calculated mean and std, calculate on each channel separately
            or calculate on the entire image directly.
        dtype: output data type, defaults to float32.
    """

    def __init__(
        self,
        subtrahend: Optional[Union[Sequence, DataObjects.Images]] = None,
        divisor: Optional[Union[Sequence, DataObjects.Images]] = None,
        nonzero: bool = False,
        channel_wise: bool = False,
        dtype: DtypeLike = np.float32,
    ) -> None:
        self.subtrahend = subtrahend
        self.divisor = divisor
        self.nonzero = nonzero
        self.channel_wise = channel_wise
        self.dtype = dtype

    @staticmethod
    def _mean(x):
        if isinstance(x, np.ndarray):
            return np.mean(x)
        x = torch.mean(x.float())
        return x.item() if x.numel() == 1 else x

    @staticmethod
    def _std(x):
        if isinstance(x, np.ndarray):
            return np.std(x)
        x = torch.std(x.float(), unbiased=False)
        return x.item() if x.numel() == 1 else x

    def _normalize(self, img: DataObjects.Images, sub=None, div=None) -> DataObjects.Images:
        img, *_ = convert_data_type(img, dtype=torch.float32)

        if self.nonzero:
            slices = img != 0
        else:
            if isinstance(img, np.ndarray):
                slices = np.ones_like(img, dtype=bool)
            else:
                slices = torch.ones_like(img, dtype=torch.bool)
        if not slices.any():
            return img

        _sub = sub if sub is not None else self._mean(img[slices])
        if isinstance(_sub, (np.ndarray, torch.Tensor)):
            _sub, *_ = convert_data_type(
                _sub, type(img), dtype=img.dtype, device=img.device if isinstance(img, torch.Tensor) else None
            )
            _sub = _sub[slices]

        _div = div if div is not None else self._std(img[slices])
        if np.isscalar(_div):
            if _div == 0.0:
                _div = 1.0
        elif isinstance(_div, (np.ndarray, torch.Tensor)):
            _div, *_ = convert_data_type(
                _div, type(img), dtype=img.dtype, device=img.device if isinstance(img, torch.Tensor) else None
            )
            _div = _div[slices]
            _div[_div == 0.0] = 1.0
        img[slices] = (img[slices] - _sub) / _div

        return img

    def __call__(self, img: DataObjects.Images) -> DataObjects.Images:
        """
        Apply the transform to `img`, assuming `img` is a channel-first array if `self.channel_wise` is True,
        """
        if self.channel_wise:
            if self.subtrahend is not None and len(self.subtrahend) != len(img):
                raise ValueError(f"img has {len(img)} channels, but subtrahend has {len(self.subtrahend)} components.")
            if self.divisor is not None and len(self.divisor) != len(img):
                raise ValueError(f"img has {len(img)} channels, but divisor has {len(self.divisor)} components.")

            for i, d in enumerate(img):
                img[i] = self._normalize(  # type: ignore
                    d,
                    sub=self.subtrahend[i] if self.subtrahend is not None else None,
                    div=self.divisor[i] if self.divisor is not None else None,
                )
        else:
            img = self._normalize(img, self.subtrahend, self.divisor)

        out, *_ = convert_data_type(img, dtype=self.dtype)
        return out


class ThresholdIntensity(TorchTransform, NumpyTransform):
    """
    Filter the intensity values of whole image to below threshold or above threshold.
    And fill the remaining parts of the image to the `cval` value.

    Args:
        threshold: the threshold to filter intensity values.
        above: filter values above the threshold or below the threshold, default is True.
        cval: value to fill the remaining parts of the image, default is 0.
    """

    def __init__(self, threshold: float, above: bool = True, cval: float = 0.0) -> None:
        if not isinstance(threshold, (int, float)):
            raise AssertionError("threshold must be a float or int number.")
        self.threshold = threshold
        self.above = above
        self.cval = cval

    def __call__(self, img: DataObjects.Images) -> DataObjects.Images:
        """
        Apply the transform to `img`.
        """
        where = np.where if isinstance(img, np.ndarray) else torch.where
        cval = self.cval if isinstance(img, np.ndarray) else torch.tensor(self.cval, dtype=img.dtype, device=img.device)
        res = where(img > self.threshold if self.above else img < self.threshold, img, cval)
        res, *_ = convert_data_type(res, dtype=img.dtype)
        return res  # type: ignore


class ScaleIntensityRange(TorchTransform, NumpyTransform):
    """
    Apply specific intensity scaling to the whole numpy array.
    Scaling from [a_min, a_max] to [b_min, b_max] with clip option.

    Args:
        a_min: intensity original range min.
        a_max: intensity original range max.
        b_min: intensity target range min.
        b_max: intensity target range max.
        clip: whether to perform clip after scaling.
    """

    def __init__(self, a_min: float, a_max: float, b_min: float, b_max: float, clip: bool = False) -> None:
        self.a_min = a_min
        self.a_max = a_max
        self.b_min = b_min
        self.b_max = b_max
        self.clip = clip

    def __call__(self, img: DataObjects.Images) -> DataObjects.Images:
        """
        Apply the transform to `img`.
        """
        if self.a_max - self.a_min == 0.0:
            warn("Divide by zero (a_min == a_max)", Warning)
            return img - self.a_min + self.b_min

        img = (img - self.a_min) / (self.a_max - self.a_min)
        img = img * (self.b_max - self.b_min) + self.b_min
        if self.clip:
            mod = torch if isinstance(img, torch.Tensor) else np
            img = mod.clip(img, self.b_min, self.b_max)  # type: ignore
        return img


class AdjustContrast(TorchTransform, NumpyTransform):
    """
    Changes image intensity by gamma. Each pixel/voxel intensity is updated as::

        x = ((x - min) / intensity_range) ^ gamma * intensity_range + min

    Args:
        gamma: gamma value to adjust the contrast as function.
    """

    def __init__(self, gamma: float) -> None:
        if not isinstance(gamma, (int, float)):
            raise AssertionError("gamma must be a float or int number.")
        self.gamma = gamma

    def __call__(self, img: DataObjects.Images) -> DataObjects.Images:
        """
        Apply the transform to `img`.
        """
        epsilon = 1e-7
        img_min = img.min()
        img_range = img.max() - img_min
        return ((img - img_min) / float(img_range + epsilon)) ** self.gamma * img_range + img_min


class RandAdjustContrast(TorchTransform, NumpyTransform, RandomizableTransform):
    """
    Randomly changes image intensity by gamma. Each pixel/voxel intensity is updated as::

        x = ((x - min) / intensity_range) ^ gamma * intensity_range + min

    Args:
        prob: Probability of adjustment.
        gamma: Range of gamma values.
            If single number, value is picked from (0.5, gamma), default is (0.5, 4.5).
    """

    def __init__(self, prob: float = 0.1, gamma: Union[Sequence[float], float] = (0.5, 4.5)) -> None:
        RandomizableTransform.__init__(self, prob)

        if isinstance(gamma, (int, float)):
            if gamma <= 0.5:
                raise AssertionError(
                    "if gamma is single number, must greater than 0.5 and value is picked from (0.5, gamma)"
                )
            self.gamma = (0.5, gamma)
        else:
            if len(gamma) != 2:
                raise AssertionError("gamma should be a number or pair of numbers.")
            self.gamma = (min(gamma), max(gamma))

        self.gamma_value: float

    def randomize(self, data: Optional[Any] = None) -> None:
        super().randomize(None)
        self.gamma_value = self.R.uniform(low=self.gamma[0], high=self.gamma[1])

    def __call__(self, img: np.ndarray):
        """
        Apply the transform to `img`.
        """
        self.randomize()
        if self.gamma_value is None:
            raise AssertionError
        if not self._do_transform:
            return img
        adjuster = AdjustContrast(self.gamma_value)
        return adjuster(img)


class ScaleIntensityRangePercentiles(TorchTransform, NumpyTransform):
    """
    Apply range scaling to a numpy array based on the intensity distribution of the input.

    By default this transform will scale from [lower_intensity_percentile, upper_intensity_percentile] to [b_min, b_max], where
    {lower,upper}_intensity_percentile are the intensity values at the corresponding percentiles of ``img``.

    The ``relative`` parameter can also be set to scale from [lower_intensity_percentile, upper_intensity_percentile] to the
    lower and upper percentiles of the output range [b_min, b_max]

    For example:

    .. code-block:: python
        :emphasize-lines: 11, 22

        image = np.array(
            [[[1, 2, 3, 4, 5],
              [1, 2, 3, 4, 5],
              [1, 2, 3, 4, 5],
              [1, 2, 3, 4, 5],
              [1, 2, 3, 4, 5],
              [1, 2, 3, 4, 5]]])

        # Scale from lower and upper image intensity percentiles
        # to output range [b_min, b_max]
        scaler = ScaleIntensityRangePercentiles(10, 90, 0, 200, False, False)
        print(scaler(image))
        [[[0., 50., 100., 150., 200.],
          [0., 50., 100., 150., 200.],
          [0., 50., 100., 150., 200.],
          [0., 50., 100., 150., 200.],
          [0., 50., 100., 150., 200.],
          [0., 50., 100., 150., 200.]]]

        # Scale from lower and upper image intensity percentiles
        # to lower and upper percentiles of the output range [b_min, b_max]
        rel_scaler = ScaleIntensityRangePercentiles(10, 90, 0, 200, False, True)
        print(rel_scaler(image))
        [[[20., 60., 100., 140., 180.],
          [20., 60., 100., 140., 180.],
          [20., 60., 100., 140., 180.],
          [20., 60., 100., 140., 180.],
          [20., 60., 100., 140., 180.],
          [20., 60., 100., 140., 180.]]]


    Args:
        lower: lower intensity percentile.
        upper: upper intensity percentile.
        b_min: intensity target range min.
        b_max: intensity target range max.
        clip: whether to perform clip after scaling.
        relative: whether to scale to the corresponding percentiles of [b_min, b_max].
    """

    def __init__(
        self, lower: float, upper: float, b_min: float, b_max: float, clip: bool = False, relative: bool = False
    ) -> None:
        if lower < 0.0 or lower > 100.0:
            raise AssertionError("Percentiles must be in the range [0, 100]")
        if upper < 0.0 or upper > 100.0:
            raise AssertionError("Percentiles must be in the range [0, 100]")
        self.lower = lower
        self.upper = upper
        self.b_min = b_min
        self.b_max = b_max
        self.clip = clip
        self.relative = relative

    def __call__(self, img: DataObjects.Images) -> DataObjects.Images:
        """
        Apply the transform to `img`.
        """
        a_min = np.percentile(img, self.lower)
        a_max = np.percentile(img, self.upper)
        b_min = self.b_min
        b_max = self.b_max

        if self.relative:
            b_min = ((self.b_max - self.b_min) * (self.lower / 100.0)) + self.b_min
            b_max = ((self.b_max - self.b_min) * (self.upper / 100.0)) + self.b_min

        scalar = ScaleIntensityRange(a_min=a_min, a_max=a_max, b_min=b_min, b_max=b_max, clip=False)
        img = scalar(img)

        if self.clip:
            mod = torch if isinstance(img, torch.Tensor) else np
            img = mod.clip(img, self.b_min, self.b_max)  # type: ignore

        return img


class MaskIntensity(TorchTransform, NumpyTransform):
    """
    Mask the intensity values of input image with the specified mask data.
    Mask data must have the same spatial size as the input image, and all
    the intensity values of input image corresponding to `0` in the mask
    data will be set to `0`, others will keep the original value.

    Args:
        mask_data: if `mask_data` is single channel, apply to every channel
            of input image. if multiple channels, the number of channels must
            match the input data. `mask_data` will be converted to `bool` values
            by `mask_data > 0` before applying transform to input image.

    """

    def __init__(self, mask_data: Optional[DataObjects.Images]) -> None:
        self.mask_data = mask_data

    def __call__(self, img: DataObjects.Images, mask_data: Optional[DataObjects.Images] = None) -> DataObjects.Images:
        """
        Args:
            mask_data: if mask data is single channel, apply to every channel
                of input image. if multiple channels, the channel number must
                match input data. mask_data will be converted to `bool` values
                by `mask_data > 0` before applying transform to input image.

        Raises:
            - ValueError: When both ``mask_data`` and ``self.mask_data`` are None.
            - ValueError: When ``mask_data`` and ``img`` channels differ and ``mask_data`` is not single channel.

        """

        if mask_data is not None:
            mask_data_ = mask_data > 0
        elif self.mask_data is not None:
            mask_data_ = self.mask_data > 0
        else:
            raise ValueError("Unknown mask_data.")
        if mask_data_.shape[0] != 1 and mask_data_.shape[0] != img.shape[0]:
            raise ValueError(
                "When mask_data is not single channel, mask_data channels must match img, "
                f"got img={img.shape[0]} mask_data={mask_data_.shape[0]}."
            )
        mask_data_, *_ = convert_data_type(
            mask_data_, type(img), device=img.device if isinstance(img, torch.Tensor) else None
        )
        return img * mask_data_


class SavitzkyGolaySmooth(TorchTransform):
    """
    Smooth the input data along the given axis using a Savitzky-Golay filter.

    Args:
        window_length: Length of the filter window, must be a positive odd integer.
        order: Order of the polynomial to fit to each window, must be less than ``window_length``.
        axis: Optional axis along which to apply the filter kernel. Default 1 (first spatial dimension).
        mode: Optional padding mode, passed to convolution class. ``'zeros'``, ``'reflect'``, ``'replicate'``
            or ``'circular'``. Default: ``'zeros'``. See ``torch.nn.Conv1d()`` for more information.
    """

    def __init__(self, window_length: int, order: int, axis: int = 1, mode: str = "zeros"):

        if axis < 0:
            raise ValueError("axis must be zero or positive.")

        self.window_length = window_length
        self.order = order
        self.axis = axis
        self.mode = mode

    def __call__(self, img: DataObjects.Images) -> DataObjects.Images:
        """
        Args:
            img: array containing input data. Must be real and in shape [channels, spatial1, spatial2, ...].

        Returns:
            array containing smoothed result.

        """
        img_t: torch.Tensor
        img_t, orig_type, orig_device = convert_data_type(img, torch.Tensor)  # type: ignore

        # add one to transform axis because a batch axis will be added at dimension 0
        savgol_filter = SavitzkyGolayFilter(self.window_length, self.order, self.axis + 1, self.mode)
        # convert to Tensor and add Batch axis expected by HilbertTransform
        out_t = savgol_filter(img_t.unsqueeze(0)).squeeze(0)
        out, *_ = convert_data_type(out_t, orig_type, orig_device)
        return out


class DetectEnvelope(TorchTransform):
    """
    Find the envelope of the input data along the requested axis using a Hilbert transform.
    Requires PyTorch 1.7.0+ and the PyTorch FFT module (which is not included in NVIDIA PyTorch Release 20.10).

    Args:
        axis: Axis along which to detect the envelope. Default 1, i.e. the first spatial dimension.
        N: FFT size. Default img.shape[axis]. Input will be zero-padded or truncated to this size along dimension
        ``axis``.

    """

    def __init__(self, axis: int = 1, n: Union[int, None] = None) -> None:

        if PT_BEFORE_1_7:
            raise InvalidPyTorchVersionError("1.7.0", self.__class__.__name__)

        if axis < 0:
            raise ValueError("axis must be zero or positive.")

        self.axis = axis
        self.n = n

    def __call__(self, img: DataObjects.Images) -> DataObjects.Images:
        """

        Args:
            img: array containing input data. Must be real and in shape [channels, spatial1, spatial2, ...].

        Returns:
            array containing envelope of data in img along the specified axis.

        """
        img_t: torch.Tensor
        img_t, orig_type, orig_device = convert_data_type(img, torch.Tensor)  # type: ignore

        # add one to transform axis because a batch axis will be added at dimension 0
        hilbert_transform = HilbertTransform(self.axis + 1, self.n)
        # convert to Tensor and add Batch axis expected by HilbertTransform
        out_t = torch.abs(hilbert_transform(img_t.unsqueeze(0))).squeeze(0)
        out, *_ = convert_data_type(out_t, orig_type, orig_device)
        return out


class GaussianSmooth(TorchTransform):
    """
    Apply Gaussian smooth to the input data based on specified `sigma` parameter.
    A default value `sigma=1.0` is provided for reference.

    Args:
        sigma: if a list of values, must match the count of spatial dimensions of input data,
            and apply every value in the list to 1 spatial dimension. if only 1 value provided,
            use it for all spatial dimensions.
        approx: discrete Gaussian kernel type, available options are "erf", "sampled", and "scalespace".
            see also :py:meth:`monai.networks.layers.GaussianFilter`.

    """

    def __init__(self, sigma: Union[Sequence[float], float] = 1.0, approx: str = "erf") -> None:
        self.sigma = sigma
        self.approx = approx

    def __call__(self, img: DataObjects.Images) -> DataObjects.Images:
        img_t: torch.Tensor
        img_t, orig_type, orig_device = convert_data_type(img, torch.Tensor)  # type: ignore
        img_t = img_t.to(torch.float)

        gaussian_filter = GaussianFilter(img.ndim - 1, self.sigma, approx=self.approx).to(img_t.device)
        out_t = gaussian_filter(img_t.unsqueeze(0)).squeeze(0)
        out, *_ = convert_data_type(out_t, orig_type, orig_device)
        return out


class RandGaussianSmooth(TorchTransform, RandomizableTransform):
    """
    Apply Gaussian smooth to the input data based on randomly selected `sigma` parameters.

    Args:
        sigma_x: randomly select sigma value for the first spatial dimension.
        sigma_y: randomly select sigma value for the second spatial dimension if have.
        sigma_z: randomly select sigma value for the third spatial dimension if have.
        prob: probability of Gaussian smooth.
        approx: discrete Gaussian kernel type, available options are "erf", "sampled", and "scalespace".
            see also :py:meth:`monai.networks.layers.GaussianFilter`.

    """

    def __init__(
        self,
        sigma_x: Tuple[float, float] = (0.25, 1.5),
        sigma_y: Tuple[float, float] = (0.25, 1.5),
        sigma_z: Tuple[float, float] = (0.25, 1.5),
        prob: float = 0.1,
        approx: str = "erf",
    ) -> None:
        RandomizableTransform.__init__(self, prob)
        self.sigma_x = sigma_x
        self.sigma_y = sigma_y
        self.sigma_z = sigma_z
        self.approx = approx

        self.x = self.sigma_x[0]
        self.y = self.sigma_y[0]
        self.z = self.sigma_z[0]

    def randomize(self, data: Optional[Any] = None) -> None:
        super().randomize(None)
        self.x = self.R.uniform(low=self.sigma_x[0], high=self.sigma_x[1])
        self.y = self.R.uniform(low=self.sigma_y[0], high=self.sigma_y[1])
        self.z = self.R.uniform(low=self.sigma_z[0], high=self.sigma_z[1])

    def __call__(self, img: DataObjects.Images) -> DataObjects.Images:
        self.randomize()
        if not self._do_transform:
            return img
        sigma = ensure_tuple_size(tup=(self.x, self.y, self.z), dim=img.ndim - 1)
        return GaussianSmooth(sigma=sigma, approx=self.approx)(img)


class GaussianSharpen(TorchTransform):
    """
    Sharpen images using the Gaussian Blur filter.
    Referring to: http://scipy-lectures.org/advanced/image_processing/auto_examples/plot_sharpen.html.
    The algorithm is shown as below

    .. code-block:: python

        blurred_f = gaussian_filter(img, sigma1)
        filter_blurred_f = gaussian_filter(blurred_f, sigma2)
        img = blurred_f + alpha * (blurred_f - filter_blurred_f)

    A set of default values `sigma1=3.0`, `sigma2=1.0` and `alpha=30.0` is provide for reference.

    Args:
        sigma1: sigma parameter for the first gaussian kernel. if a list of values, must match the count
            of spatial dimensions of input data, and apply every value in the list to 1 spatial dimension.
            if only 1 value provided, use it for all spatial dimensions.
        sigma2: sigma parameter for the second gaussian kernel. if a list of values, must match the count
            of spatial dimensions of input data, and apply every value in the list to 1 spatial dimension.
            if only 1 value provided, use it for all spatial dimensions.
        alpha: weight parameter to compute the final result.
        approx: discrete Gaussian kernel type, available options are "erf", "sampled", and "scalespace".
            see also :py:meth:`monai.networks.layers.GaussianFilter`.

    """

    def __init__(
        self,
        sigma1: Union[Sequence[float], float] = 3.0,
        sigma2: Union[Sequence[float], float] = 1.0,
        alpha: float = 30.0,
        approx: str = "erf",
    ) -> None:
        self.sigma1 = sigma1
        self.sigma2 = sigma2
        self.alpha = alpha
        self.approx = approx

    def __call__(self, img: DataObjects.Images) -> DataObjects.Images:
        img_t: torch.Tensor
        img_t, orig_type, orig_device = convert_data_type(img, torch.Tensor, dtype=torch.float32)  # type: ignore

        gf1, gf2 = [
            GaussianFilter(img_t.ndim - 1, sigma, approx=self.approx).to(img_t.device)
            for sigma in (self.sigma1, self.sigma2)
        ]
        blurred_f = gf1(img_t.unsqueeze(0))
        filter_blurred_f = gf2(blurred_f)
        out_t = (blurred_f + self.alpha * (blurred_f - filter_blurred_f)).squeeze(0)
        out, *_ = convert_data_type(out_t, orig_type, orig_device)
        return out


class RandGaussianSharpen(TorchTransform, RandomizableTransform):
    """
    Sharpen images using the Gaussian Blur filter based on randomly selected `sigma1`, `sigma2` and `alpha`.
    The algorithm is :py:class:`monai.transforms.GaussianSharpen`.

    Args:
        sigma1_x: randomly select sigma value for the first spatial dimension of first gaussian kernel.
        sigma1_y: randomly select sigma value for the second spatial dimension(if have) of first gaussian kernel.
        sigma1_z: randomly select sigma value for the third spatial dimension(if have) of first gaussian kernel.
        sigma2_x: randomly select sigma value for the first spatial dimension of second gaussian kernel.
            if only 1 value `X` provided, it must be smaller than `sigma1_x` and randomly select from [X, sigma1_x].
        sigma2_y: randomly select sigma value for the second spatial dimension(if have) of second gaussian kernel.
            if only 1 value `Y` provided, it must be smaller than `sigma1_y` and randomly select from [Y, sigma1_y].
        sigma2_z: randomly select sigma value for the third spatial dimension(if have) of second gaussian kernel.
            if only 1 value `Z` provided, it must be smaller than `sigma1_z` and randomly select from [Z, sigma1_z].
        alpha: randomly select weight parameter to compute the final result.
        approx: discrete Gaussian kernel type, available options are "erf", "sampled", and "scalespace".
            see also :py:meth:`monai.networks.layers.GaussianFilter`.
        prob: probability of Gaussian sharpen.

    """

    def __init__(
        self,
        sigma1_x: Tuple[float, float] = (0.5, 1.0),
        sigma1_y: Tuple[float, float] = (0.5, 1.0),
        sigma1_z: Tuple[float, float] = (0.5, 1.0),
        sigma2_x: Union[Tuple[float, float], float] = 0.5,
        sigma2_y: Union[Tuple[float, float], float] = 0.5,
        sigma2_z: Union[Tuple[float, float], float] = 0.5,
        alpha: Tuple[float, float] = (10.0, 30.0),
        approx: str = "erf",
        prob: float = 0.1,
    ) -> None:
        RandomizableTransform.__init__(self, prob)
        self.sigma1_x = sigma1_x
        self.sigma1_y = sigma1_y
        self.sigma1_z = sigma1_z
        self.sigma2_x = sigma2_x
        self.sigma2_y = sigma2_y
        self.sigma2_z = sigma2_z
        self.alpha = alpha
        self.approx = approx

    def randomize(self, data: Optional[Any] = None) -> None:
        super().randomize(None)
        self.x1 = self.R.uniform(low=self.sigma1_x[0], high=self.sigma1_x[1])
        self.y1 = self.R.uniform(low=self.sigma1_y[0], high=self.sigma1_y[1])
        self.z1 = self.R.uniform(low=self.sigma1_z[0], high=self.sigma1_z[1])
        sigma2_x = (self.sigma2_x, self.x1) if not isinstance(self.sigma2_x, Iterable) else self.sigma2_x
        sigma2_y = (self.sigma2_y, self.y1) if not isinstance(self.sigma2_y, Iterable) else self.sigma2_y
        sigma2_z = (self.sigma2_z, self.z1) if not isinstance(self.sigma2_z, Iterable) else self.sigma2_z
        self.x2 = self.R.uniform(low=sigma2_x[0], high=sigma2_x[1])
        self.y2 = self.R.uniform(low=sigma2_y[0], high=sigma2_y[1])
        self.z2 = self.R.uniform(low=sigma2_z[0], high=sigma2_z[1])
        self.a = self.R.uniform(low=self.alpha[0], high=self.alpha[1])

    def __call__(self, img: np.ndarray):
        self.randomize()
        if not self._do_transform:
            return img
        sigma1 = ensure_tuple_size(tup=(self.x1, self.y1, self.z1), dim=img.ndim - 1)
        sigma2 = ensure_tuple_size(tup=(self.x2, self.y2, self.z2), dim=img.ndim - 1)
        return GaussianSharpen(sigma1=sigma1, sigma2=sigma2, alpha=self.a, approx=self.approx)(img)


class RandHistogramShift(RandomizableTransform):
    """
    Apply random nonlinear transform to the image's intensity histogram.

    Args:
        num_control_points: number of control points governing the nonlinear intensity mapping.
            a smaller number of control points allows for larger intensity shifts. if two values provided, number of
            control points selecting from range (min_value, max_value).
        prob: probability of histogram shift.
    """

    def __init__(self, num_control_points: Union[Tuple[int, int], int] = 10, prob: float = 0.1) -> None:
        RandomizableTransform.__init__(self, prob)

        if isinstance(num_control_points, int):
            if num_control_points <= 2:
                raise AssertionError("num_control_points should be greater than or equal to 3")
            self.num_control_points = (num_control_points, num_control_points)
        else:
            if len(num_control_points) != 2:
                raise AssertionError("num_control points should be a number or a pair of numbers")
            if min(num_control_points) <= 2:
                raise AssertionError("num_control_points should be greater than or equal to 3")
            self.num_control_points = (min(num_control_points), max(num_control_points))

    def randomize(self, data: Optional[Any] = None) -> None:
        super().randomize(None)
        num_control_point = self.R.randint(self.num_control_points[0], self.num_control_points[1] + 1)
        self.reference_control_points = np.linspace(0, 1, num_control_point)
        self.floating_control_points = np.copy(self.reference_control_points)
        for i in range(1, num_control_point - 1):
            self.floating_control_points[i] = self.R.uniform(
                self.floating_control_points[i - 1], self.floating_control_points[i + 1]
            )

    def __call__(self, img: np.ndarray) -> np.ndarray:
        self.randomize()
        if not self._do_transform:
            return img
        img_min, img_max = img.min(), img.max()
        reference_control_points_scaled = self.reference_control_points * (img_max - img_min) + img_min
        floating_control_points_scaled = self.floating_control_points * (img_max - img_min) + img_min
        return np.asarray(
            np.interp(img, reference_control_points_scaled, floating_control_points_scaled), dtype=img.dtype
        )


class RandGibbsNoise(TorchTransform, NumpyTransform, RandomizableTransform):
    """
    Naturalistic image augmentation via Gibbs artifacts. The transform
    randomly applies Gibbs noise to 2D/3D MRI images. Gibbs artifacts
    are one of the common type of type artifacts appearing in MRI scans.

    The transform is applied to all the channels in the data.

    For general information on Gibbs artifacts, please refer to:
    https://pubs.rsna.org/doi/full/10.1148/rg.313105115
    https://pubs.rsna.org/doi/full/10.1148/radiographics.22.4.g02jl14949


    Args:
        prob (float): probability of applying the transform.
        alpha (float, Sequence(float)): Parametrizes the intensity of the Gibbs noise filter applied. Takes
            values in the interval [0,1] with alpha = 0 acting as the identity mapping.
            If a length-2 list is given as [a,b] then the value of alpha will be
            sampled uniformly from the interval [a,b]. 0 <= a <= b <= 1.
    """

    def __init__(self, prob: float = 0.1, alpha: Sequence[float] = (0.0, 1.0)) -> None:

        if len(alpha) != 2:
            raise AssertionError("alpha length must be 2.")
        if alpha[1] > 1 or alpha[0] < 0:
            raise AssertionError("alpha must take values in the interval [0,1]")
        if alpha[0] > alpha[1]:
            raise AssertionError("When alpha = [a,b] we need a < b.")

        self.alpha = alpha
        self.sampled_alpha = -1.0  # stores last alpha sampled by randomize()

        RandomizableTransform.__init__(self, prob=prob)

    def __call__(self, img: DataObjects.Images) -> DataObjects.Images:

        # randomize application and possibly alpha
        self._randomize(None)

        if self._do_transform:
            # apply transform
            transform = GibbsNoise(self.sampled_alpha)
            img = transform(img)
        return img

    def _randomize(self, _: Any) -> None:
        """
        (1) Set random variable to apply the transform.
        (2) Get alpha from uniform distribution.
        """
        super().randomize(None)
        self.sampled_alpha = self.R.uniform(self.alpha[0], self.alpha[1])


class GibbsNoise(TorchTransform, NumpyTransform):
    """
    The transform applies Gibbs noise to 2D/3D MRI images. Gibbs artifacts
    are one of the common type of type artifacts appearing in MRI scans.

    The transform is applied to all the channels in the data.

    For general information on Gibbs artifacts, please refer to:
    https://pubs.rsna.org/doi/full/10.1148/rg.313105115
    https://pubs.rsna.org/doi/full/10.1148/radiographics.22.4.g02jl14949


    Args:
        alpha (float): Parametrizes the intensity of the Gibbs noise filter applied. Takes
            values in the interval [0,1] with alpha = 0 acting as the identity mapping.
    """

    def __init__(self, alpha: float = 0.5) -> None:

        if alpha > 1 or alpha < 0:
            raise AssertionError("alpha must take values in the interval [0,1].")
        self.alpha = alpha

    def __call__(self, img: DataObjects.Images) -> DataObjects.Images:
        n_dims = len(img.shape[1:])
        data_type = type(img)
        # FT
        k = self._shift_fourier(img, n_dims, data_type)
        # build and apply mask
        k = self._apply_mask(k, data_type)
        # map back
        return self._inv_shift_fourier(k, n_dims, data_type)

    def _shift_fourier(self, x: DataObjects.Images, n_dims: int, data_type: type) -> DataObjects.Images:
        """
        Applies fourier transform and shifts its output.
        Only the spatial dimensions get transformed.

        Args:
            x: tensor to fourier transform.
        """
        # argument is dim if torch, else axes
        mod, arg = (torch, "dim") if data_type is torch.Tensor else (np, "axes")
        arg_dict = {arg: tuple(range(-n_dims, 0))}
        out: DataObjects.Images = mod.fft.fftshift(mod.fft.fftn(x, **arg_dict), **arg_dict)  # type: ignore
        return out

    def _inv_shift_fourier(self, k: DataObjects.Images, n_dims: int, data_type: type) -> DataObjects.Images:
        """
        Applies inverse shift and fourier transform. Only the spatial
        dimensions are transformed.
        """
        dims = tuple(range(-n_dims, 0))
        out: DataObjects.Images
        if data_type is torch.Tensor:
            out = torch.fft.ifftn(torch.fft.ifftshift(k, dim=dims), dim=dims, norm="backward")
        else:
            out = np.fft.ifftn(np.fft.ifftshift(k, axes=dims), axes=dims)
        return out.real

    def _apply_mask(self, k: DataObjects.Images, data_type: type) -> DataObjects.Images:
        """Builds and applies a mask on the spatial dimensions.

        Args:
            k: k-space version of the image.
        Returns:
            masked version of the k-space image.
        """
        shape = k.shape[1:]

        # compute masking radius and center
        r = (1 - self.alpha) * np.max(shape) * np.sqrt(2) / 2.0
        center = (np.array(shape) - 1) / 2

        # gives list w/ len==self.dim. Each dim gives coordinate in that dimension
        coords = np.ogrid[tuple(slice(0, i) for i in shape)]

        # need to subtract center coord and then square for Euc distance
        coords_from_center_sq = [(coord - c) ** 2 for coord, c in zip(coords, center)]
        dist_from_center = np.sqrt(sum(coords_from_center_sq))
        mask = dist_from_center <= r

        # add channel dimension into mask
        mask = np.repeat(mask[None], k.shape[0], axis=0)

        if data_type is torch.Tensor:
            mask = torch.Tensor(mask).to(k.device)  # type: ignore

        # apply binary mask
        out: DataObjects.Images = k * mask  # type: ignore
        return out


class KSpaceSpikeNoise(TorchTransform, NumpyTransform):
    """
    Apply localized spikes in `k`-space at the given locations and intensities.
    Spike (Herringbone) artifact is a type of data acquisition artifact which
    may occur during MRI scans.

    For general information on spike artifacts, please refer to:

    `AAPM/RSNA physics tutorial for residents: fundamental physics of MR imaging
    <https://pubmed.ncbi.nlm.nih.gov/16009826>`_.

    `Body MRI artifacts in clinical practice: A physicist's and radiologist's
    perspective <https://doi.org/10.1002/jmri.24288>`_.

    Args:
        loc: spatial location for the spikes. For
            images with 3D spatial dimensions, the user can provide (C, X, Y, Z)
            to fix which channel C is affected, or (X, Y, Z) to place the same
            spike in all channels. For 2D cases, the user can provide (C, X, Y)
            or (X, Y).
        k_intensity: value for the log-intensity of the
            `k`-space version of the image. If one location is passed to ``loc`` or the
            channel is not specified, then this argument should receive a float. If
            ``loc`` is given a sequence of locations, then this argument should
            receive a sequence of intensities. This value should be tested as it is
            data-dependent. The default values are the 2.5 the mean of the
            log-intensity for each channel.

    Example:
        When working with 4D data, ``KSpaceSpikeNoise(loc = ((3,60,64,32), (64,60,32)), k_intensity = (13,14))``
        will place a spike at `[3, 60, 64, 32]` with `log-intensity = 13`, and
        one spike per channel located respectively at `[: , 64, 60, 32]`
        with `log-intensity = 14`.
    """

    def __init__(
        self,
        loc: Union[Tuple, Sequence[Tuple]],
        k_intensity: Optional[Union[Sequence[float], float]] = None,
    ):

        self.loc = ensure_tuple(loc)
        self.k_intensity = k_intensity

        # assert one-to-one relationship between factors and locations
        if isinstance(k_intensity, Sequence):
            if not isinstance(loc[0], Sequence):
                raise AssertionError(
                    "If a sequence is passed to k_intensity, then a sequence of locations must be passed to loc"
                )
            elif len(k_intensity) != len(loc):
                raise AssertionError("There must be one intensity_factor value for each tuple of indices in loc.")
        if isinstance(self.loc[0], Sequence) and k_intensity is not None:
            if not isinstance(self.k_intensity, Sequence):
                raise AssertionError("There must be one intensity_factor value for each tuple of indices in loc.")

    def __call__(self, img: DataObjects.Images) -> DataObjects.Images:
        """
        Args:
            img (np.array or torch.tensor): image with dimensions (C, H, W) or (C, H, W, D)
        """
        # checking that tuples in loc are consistent with img size
        self._check_indices(img)

        if len(img.shape) < 3:
            raise AssertionError("Image needs a channel direction.")
        if isinstance(self.loc[0], int) and len(img.shape) == 4 and len(self.loc) == 2:
            raise AssertionError("Input images of dimension 4 need location tuple to be length 3 or 4")
        if isinstance(self.loc[0], Sequence) and len(img.shape) == 4 and min(map(lambda x: len(x), self.loc)) == 2:
            raise AssertionError("Input images of dimension 4 need location tuple to be length 3 or 4")

        n_dims = len(img.shape[1:])
        data_type = type(img)

        # FT
        k = self._shift_fourier(img, n_dims, data_type)
        log_abs = lib.log(lib.absolute(k) + 1e-10)  # type: ignore
        phase = lib.angle(k)  # type: ignore

        k_intensity = self.k_intensity
        # default log intensity
        if k_intensity is None:
            k_intensity = tuple(lib.mean(log_abs, axis=tuple(range(-n_dims, 0))) * 2.5)  # type: ignore

        # highlight
        if isinstance(self.loc[0], Sequence):
            for idx, val in zip(self.loc, ensure_tuple(k_intensity)):
                self._set_spike(log_abs, idx, val)
        else:
            self._set_spike(log_abs, self.loc, k_intensity)
        # map back
        k = lib.exp(log_abs) * lib.exp(1j * phase)  # type: ignore
        img = self._inv_shift_fourier(k, n_dims, data_type)

        return img

    def _check_indices(self, img) -> None:
        """Helper method to check consistency of self.loc and input image.

        Raises assertion error if any index in loc is out of bounds."""

        loc = list(self.loc)
        if not isinstance(loc[0], Sequence):
            loc = [loc]
        for i in range(len(loc)):
            if len(loc[i]) < len(img.shape):
                loc[i] = [0] + list(loc[i])

        for i in range(len(img.shape)):
            if img.shape[i] <= max([x[i] for x in loc]):
                raise AssertionError(
                    f"The index value at position {i} of one of the tuples in loc = {self.loc} is out of bounds for current image."
                )

    def _set_spike(self, k: DataObjects.Images, idx: Tuple, val: Union[Sequence[float], float]):
        """
        Helper function to introduce a given intensity at given location.

        Args:
            k (np.array): intensity array to alter.
            idx (tuple): index of location where to apply change.
            val (float): value of intensity to write in.
        """
        if len(k.shape) == len(idx):
            if isinstance(val, Sequence):
                k[idx] = val[idx[0]]
            else:
                k[idx] = val
        elif len(k.shape) == 4 and len(idx) == 3:
            k[:, idx[0], idx[1], idx[2]] = val
        elif len(k.shape) == 3 and len(idx) == 2:
            k[:, idx[0], idx[1]] = val

    def _shift_fourier(self, x: DataObjects.Images, n_dims: int, data_type: type) -> DataObjects.Images:
        """
        Applies fourier transform and shifts its output.
        Only the spatial dimensions get transformed.

        Args:
            x (np.ndarray): tensor to fourier transform.
        """
        # argument is dim if torch, else axes
        mod, arg = (torch, "dim") if data_type is torch.Tensor else (np, "axes")
        arg_dict = {arg: tuple(range(-n_dims, 0))}
        out: DataObjects.Images = mod.fft.fftshift(mod.fft.fftn(x, **arg_dict), **arg_dict)  # type: ignore
        return out

    def _inv_shift_fourier(self, k: DataObjects.Images, n_dims: int, data_type: type) -> DataObjects.Images:
        """
        Applies inverse shift and fourier transform. Only the spatial
        dimensions are transformed.
        """
        dims = tuple(range(-n_dims, 0))
        out: DataObjects.Images
        if data_type is torch.Tensor:
            out = torch.fft.ifftn(torch.fft.ifftshift(k, dim=dims), dim=dims, norm="backward")
        else:
            out = np.fft.ifftn(np.fft.ifftshift(k, axes=dims), axes=dims)
        return out.real


class RandKSpaceSpikeNoise(RandomizableTransform, TorchTransform, NumpyTransform):
    """
    Naturalistic data augmentation via spike artifacts. The transform applies
    localized spikes in `k`-space, and it is the random version of
    :py:class:`monai.transforms.KSpaceSpikeNoise`.

    Spike (Herringbone) artifact is a type of data acquisition artifact which
    may occur during MRI scans. For general information on spike artifacts,
    please refer to:

    `AAPM/RSNA physics tutorial for residents: fundamental physics of MR imaging
    <https://pubmed.ncbi.nlm.nih.gov/16009826>`_.

    `Body MRI artifacts in clinical practice: A physicist's and radiologist's
    perspective <https://doi.org/10.1002/jmri.24288>`_.

    Args:
        prob: probability of applying the transform, either on all
            channels at once, or channel-wise if ``channel_wise = True``.
        intensity_range: pass a tuple
            (a, b) to sample the log-intensity from the interval (a, b)
            uniformly for all channels. Or pass sequence of intervals
            ((a0, b0), (a1, b1), ...) to sample for each respective channel.
            In the second case, the number of 2-tuples must match the number of
            channels.
            Default ranges is `(0.95x, 1.10x)` where `x` is the mean
            log-intensity for each channel.
        channel_wise: treat each channel independently. True by
            default.

    Example:
        To apply `k`-space spikes randomly with probability 0.5, and
        log-intensity sampled from the interval [11, 12] for each channel
        independently, one uses
        ``RandKSpaceSpikeNoise(prob=0.5, intensity_range=(11, 12), channel_wise=True)``
    """

    def __init__(
        self,
        prob: float = 0.1,
        intensity_range: Optional[Sequence[Union[Sequence[float], float]]] = None,
        channel_wise=True,
    ):

        self.intensity_range = intensity_range
        self.channel_wise = channel_wise
        self.sampled_k_intensity: List[float] = []
        self.sampled_locs: List[Tuple] = []

        if intensity_range is not None:
            if isinstance(intensity_range[0], Sequence) and not channel_wise:
                raise AssertionError(
                    "When channel_wise = False, intensity_range should be a 2-tuple (low, high) or None."
                )

        super().__init__(prob)

    def __call__(self, img: DataObjects.Images) -> DataObjects.Images:
        """
        Apply transform to `img`. Assumes data is in channel-first form.

        Args:
            img (np.array or torch.tensor): image with dimensions (C, H, W) or (C, H, W, D)
        """
        if self.intensity_range is not None:
            if isinstance(self.intensity_range[0], Sequence) and len(self.intensity_range) != img.shape[0]:
                raise AssertionError(
                    "If intensity_range is a sequence of sequences, then there must be one (low, high) tuple for each channel."
                )

        self.sampled_k_intensity = []
        self.sampled_locs = []

        intensity_range = self._make_sequence(img)
        self._randomize(img, intensity_range)

        # build/apply transform only if there are spike locations
        if self.sampled_locs:
            transform = KSpaceSpikeNoise(self.sampled_locs, self.sampled_k_intensity)
            return transform(img)
        return img

    def _randomize(self, img: DataObjects.Images, intensity_range: Sequence[Sequence[float]]) -> None:
        """
        Helper method to sample both the location and intensity of the spikes.
        When not working channel wise (channel_wise=False) it use the random
        variable ``self._do_transform`` to decide whether to sample a location
        and intensity.

        When working channel wise, the method randomly samples a location and
        intensity for each channel depending on ``self._do_transform``.
        """
        # randomizing per channel
        if self.channel_wise:
            for i, chan in enumerate(img):
                super().randomize(None)
                if self._do_transform:
                    self.sampled_locs.append((i,) + tuple(self.R.randint(0, k) for k in chan.shape))
                    self.sampled_k_intensity.append(self.R.uniform(intensity_range[i][0], intensity_range[i][1]))
        # working with all channels together
        else:
            super().randomize(None)
            if self._do_transform:
                spatial = tuple(self.R.randint(0, k) for k in img.shape[1:])
                self.sampled_locs = [(i,) + spatial for i in range(img.shape[0])]
                if isinstance(intensity_range[0], Sequence):
                    self.sampled_k_intensity = [self.R.uniform(*p) for p in intensity_range]  # type: ignore
                else:
                    self.sampled_k_intensity = [self.R.uniform(*self.intensity_range)] * len(img)  # type: ignore

    def _make_sequence(self, x: DataObjects.Images) -> Sequence[Sequence[float]]:
        """
        Formats the sequence of intensities ranges to Sequence[Sequence[float]].
        """
        if self.intensity_range is not None:
            if not isinstance(self.intensity_range[0], Sequence):
                intensity_range = (ensure_tuple(self.intensity_range),) * x.shape[0]
                return intensity_range
            else:
                return ensure_tuple(self.intensity_range)
        else:
            # set default range if one not provided
            return self._set_default_range(x)

    def _set_default_range(self, x: DataObjects.Images) -> Sequence[Sequence[float]]:
        """
        Sets default intensity ranges to be sampled.

        Args:
            x: tensor to fourier transform.
        """
        n_dims = len(x.shape[1:])

        mod, arg = (torch, "dim") if type(x) is torch.Tensor else (np, "axes")
        arg_dict = {arg: tuple(range(-n_dims, 0))}
        k: DataObjects.Images = mod.fft.fftshift(mod.fft.fftn(x, **arg_dict), **arg_dict)  # type: ignore

        log_abs = mod.log(mod.absolute(k) + 1e-10)  # type: ignore
        shifted_means = mod.mean(log_abs, axis=tuple(range(-n_dims, 0))) * 2.5  # type: ignore
        intensity_sequence = tuple((i * 0.95, i * 1.1) for i in shifted_means)
        return intensity_sequence<|MERGE_RESOLUTION|>--- conflicted
+++ resolved
@@ -488,12 +488,8 @@
         self.randomize(data=img)
         if not self._do_transform:
             return img
-<<<<<<< HEAD
-        num_channels = img.shape[0]
+        num_channels, *spatial_shape = img.shape
         _bias_fields: DataObjects.Images
-=======
-        num_channels, *spatial_shape = img.shape
->>>>>>> a566dc69
         _bias_fields = np.stack(
             [
                 self._generate_random_field(spatial_shape=spatial_shape, degree=self.degree, coeff=self._coeff)
@@ -501,16 +497,12 @@
             ],
             axis=0,
         )
-<<<<<<< HEAD
         _bias_fields, *_ = convert_data_type(
             _bias_fields, type(img), dtype=self.dtype, device=img.device if isinstance(img, torch.Tensor) else None
         )
         out = img * _bias_fields
         out, *_ = convert_data_type(out, dtype=self.dtype)
         return out
-=======
-        return (img * np.exp(_bias_fields)).astype(self.dtype)
->>>>>>> a566dc69
 
 
 class NormalizeIntensity(TorchTransform, NumpyTransform):
